--- conflicted
+++ resolved
@@ -2,11 +2,11 @@
 import { useEffect, useReducer } from "react";
 import isObject from "lodash/isObject";
 import PropTypes from "prop-types";
+import isString from "lodash/isString";
 
 // Local Imports
-import { loginUser, getUserProfile } from "services/auth";
-import { isTokenValid, setSession, getUserFromToken } from "utils/jwt";
-import { generateToken } from "utils/jwtLocal";
+import axios from "utils/axios";
+import { isTokenValid, setSession } from "utils/jwt";
 import { AuthContext } from "./context";
 
 // ----------------------------------------------------------------------
@@ -26,11 +26,7 @@
       ...state,
       isAuthenticated,
       isInitialized: true,
-<<<<<<< HEAD
-      isLoading: false,
-=======
       isLoading: false, // Important: s'assurer que le loading est à false
->>>>>>> d23dd7ed
       user,
     };
   },
@@ -39,11 +35,7 @@
     return {
       ...state,
       isLoading: true,
-<<<<<<< HEAD
-      errorMessage: null,
-=======
       errorMessage: null, // Reset l'erreur précédente
->>>>>>> d23dd7ed
     };
   },
 
@@ -66,20 +58,7 @@
       isAuthenticated: false,
       errorMessage,
       isLoading: false,
-<<<<<<< HEAD
-      isAuthenticated: false,
       user: null,
-    };
-  },
-
-  UPDATE_PROFILE: (state, action) => {
-    const { user } = action.payload;
-    return {
-      ...state,
-      user: { ...state.user, ...user },
-=======
-      user: null,
->>>>>>> d23dd7ed
     };
   },
 
@@ -89,7 +68,6 @@
     isLoading: false,
     errorMessage: null,
     user: null,
-    errorMessage: null,
   }),
 };
 
@@ -115,39 +93,6 @@
           console.log("✅ Token valide, vérification avec l'API...");
           setSession(authToken);
 
-<<<<<<< HEAD
-          // Récupérer les infos utilisateur depuis le token
-          const userFromToken = getUserFromToken(authToken);
-
-          if (userFromToken) {
-            // Récupérer le profil complet depuis la base de données
-            try {
-              const fullUserProfile = await getUserProfile(userFromToken.id);
-
-              dispatch({
-                type: "INITIALIZE",
-                payload: {
-                  isAuthenticated: true,
-                  user: fullUserProfile,
-                },
-              });
-            } catch (profileError) {
-              // Si erreur lors de la récupération du profil, utiliser les données du token
-              console.warn(
-                "Erreur récupération profil, utilisation du token:",
-                profileError
-              );
-              dispatch({
-                type: "INITIALIZE",
-                payload: {
-                  isAuthenticated: true,
-                  user: userFromToken,
-                },
-              });
-            }
-          } else {
-            throw new Error("Token invalide");
-=======
           try {
             const response = await axios.get("/auth/verify");
             const { user } = response.data;
@@ -171,7 +116,6 @@
                 user: null,
               },
             });
->>>>>>> d23dd7ed
           }
         } else {
           console.log("❌ Pas de token valide, utilisateur non authentifié");
@@ -186,13 +130,7 @@
           });
         }
       } catch (err) {
-<<<<<<< HEAD
-        console.error("Erreur d'initialisation de l'authentification:", err);
-        // Nettoyer en cas d'erreur
-        setSession(null);
-=======
         console.error("❌ Erreur lors de l'initialisation:", err);
->>>>>>> d23dd7ed
         dispatch({
           type: "INITIALIZE",
           payload: {
@@ -212,18 +150,6 @@
     });
 
     try {
-<<<<<<< HEAD
-      // Utiliser notre service d'authentification local
-      const { user } = await loginUser(username, password);
-
-      if (!isObject(user)) {
-        throw new Error("Réponse d'authentification invalide");
-      }
-
-      // Générer un token JWT local
-      const authToken = generateToken(user);
-      setSession(authToken);
-=======
       const response = await axios.post("/auth/login", {
         email: username, // Le backend attend 'email' pas 'username'
         password,
@@ -285,7 +211,6 @@
       }
 
       setSession(token);
->>>>>>> d23dd7ed
 
       dispatch({
         type: "LOGIN_SUCCESS",
@@ -293,12 +218,7 @@
           user,
         },
       });
-
-      return { success: true };
     } catch (err) {
-<<<<<<< HEAD
-      const errorMessage = err.message || "Erreur de connexion";
-=======
       console.error("❌ Erreur d'inscription:", err);
 
       // Extraire le message d'erreur approprié
@@ -310,54 +230,18 @@
         errorMessage = err.message;
       }
 
->>>>>>> d23dd7ed
       dispatch({
         type: "LOGIN_ERROR",
         payload: {
           errorMessage: { message: errorMessage },
         },
       });
-      throw err;
     }
   };
 
   const logout = async () => {
     setSession(null);
     dispatch({ type: "LOGOUT" });
-  };
-
-  const updateProfile = async (profileData) => {
-    try {
-      // Cette fonction peut être étendue pour mettre à jour le profil
-      dispatch({
-        type: "UPDATE_PROFILE",
-        payload: {
-          user: profileData,
-        },
-      });
-      return { success: true };
-    } catch (error) {
-      console.error("Erreur lors de la mise à jour du profil:", error);
-      throw error;
-    }
-  };
-
-  const refreshUserProfile = async () => {
-    try {
-      if (state.user?.id) {
-        const updatedProfile = await getUserProfile(state.user.id);
-        dispatch({
-          type: "UPDATE_PROFILE",
-          payload: {
-            user: updatedProfile,
-          },
-        });
-        return updatedProfile;
-      }
-    } catch (error) {
-      console.error("Erreur lors du rafraîchissement du profil:", error);
-      throw error;
-    }
   };
 
   if (!children) {
@@ -371,8 +255,6 @@
         login,
         register,
         logout,
-        updateProfile,
-        refreshUserProfile,
       }}
     >
       {children}

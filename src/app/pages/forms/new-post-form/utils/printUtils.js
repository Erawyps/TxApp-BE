--- conflicted
+++ resolved
@@ -148,14 +148,14 @@
     // ============ PARTIE HAUTE DU TABLEAU SERVICE - STRUCTURE CORRIGÉE ============
     doc.setFontSize(9);
 
-// Première colonne : Cellule vide en haut, puis labels en dessous
+    // Première colonne : Cellule vide en haut, puis labels en dessous
     doc.setFont('times', 'normal');
 
-// Cellule vide en haut de la première colonne (alignée avec l'en-tête "Heures des prestations")
+    // Cellule vide en haut de la première colonne (alignée avec l'en-tête "Heures des prestations")
     doc.rect(currentX, serviceTableY, col1_heures_labels, rowHeight);
-// Pas de texte dans cette cellule
-
-// Labels dans les 4 cellules suivantes
+    // Pas de texte dans cette cellule
+
+    // Labels dans les 4 cellules suivantes
     const heuresLabels = ['Début', 'Fin', 'Interruptions', 'Total'];
     for (let i = 0; i < 4; i++) {
       doc.rect(currentX, serviceTableY + rowHeight * (i + 1), col1_heures_labels, rowHeight);
@@ -163,7 +163,7 @@
     }
     currentX += col1_heures_labels;
 
-// Deuxième colonne : En-tête "Heures des prestations" puis données
+    // Deuxième colonne : En-tête "Heures des prestations" puis données
     doc.setFont('times', 'bold');
     doc.rect(currentX, serviceTableY, col1_heures_data, rowHeight);
     drawText('Heures des', currentX + col1_heures_data/2, serviceTableY + 3, 'center');
@@ -183,15 +183,11 @@
     }
     currentX += col1_heures_data;
 
-<<<<<<< HEAD
-    // Colonne vide fusionnée (4 lignes au lieu de 5 pour supprimer la dernière cellule)
-=======
-// Colonne vide fusionnée (4 lignes au lieu de 5 pour supprimer la dernière cellule)
->>>>>>> 077d212f
-    doc.rect(currentX, serviceTableY, col_vide, 4 * rowHeight); // Changer de 5 à 4
+    // Colonne vide fusionnée (5 lignes pour s'aligner avec les nouvelles dimensions)
+    doc.rect(currentX, serviceTableY, col_vide, 5 * rowHeight);
     currentX += col_vide;
 
-// Colonne "Index km"
+    // Colonne "Index km"
     doc.setFont('times', 'bold');
     doc.rect(currentX, serviceTableY, col2_index, rowHeight);
     drawText('Index', currentX + col2_index/2, serviceTableY + 3, 'center');
@@ -205,7 +201,7 @@
     }
     currentX += col2_index;
 
-// Colonne "Tableau de bord"
+    // Colonne "Tableau de bord"
     doc.setFont('times', 'bold');
     doc.rect(currentX, serviceTableY, col3_tableau, rowHeight);
     drawText('Tableau de bord', currentX + col3_tableau/2, serviceTableY + 6, 'center');
@@ -215,17 +211,17 @@
       doc.rect(currentX, serviceTableY + rowHeight * (i + 1), col3_tableau, rowHeight);
     }
 
-// Données tableau de bord
+    // Données tableau de bord
     if (safeShiftData.km_tableau_bord_fin) {
       drawText(formatNumber(safeShiftData.km_tableau_bord_fin), currentX + col3_tableau/2, serviceTableY + rowHeight + 6, 'center');
     }
     if (safeShiftData.km_tableau_bord_debut) {
       drawText(formatNumber(safeShiftData.km_tableau_bord_debut), currentX + col3_tableau/2, serviceTableY + 2 * rowHeight + 6, 'center');
     }
-// NE PAS DESSINER la 4ème cellule vide (après Total)
+    // NE PAS DESSINER la 4ème cellule vide (après Total)
     currentX += col3_tableau;
 
-// Colonne "Taximètre"
+    // Colonne "Taximètre"
     doc.setFont('times', 'bold');
     doc.rect(currentX, serviceTableY, col4_taximetre, rowHeight);
     drawText('Taximètre', currentX + col4_taximetre/2, serviceTableY + 6, 'center');
@@ -234,17 +230,12 @@
     for (let i = 0; i < 3; i++) { // Changer de 4 à 3 pour supprimer la dernière cellule vide
       doc.rect(currentX, serviceTableY + rowHeight * (i + 1), col4_taximetre, rowHeight);
     }
-// NE PAS DESSINER la 4ème cellule vide (après Total)
+    // NE PAS DESSINER la 4ème cellule vide (après Total)
     currentX += col4_taximetre;
 
-<<<<<<< HEAD
-    // Ajuster la hauteur finale puisque nous avons une ligne de moins dans toutes les colonnes
-    yPos = serviceTableY + 4 * rowHeight + 10; // Changer de 5 à 4 rowHeight + espacement
-=======
-// Ajuster la hauteur finale puisque nous avons une ligne de moins dans toutes les colonnes
-    yPos = serviceTableY + 4 * rowHeight + 8; // Changer de 5 à 4 rowHeight
->>>>>>> 077d212f
-
+    yPos = serviceTableY + 5 * rowHeight + 8;
+
+    //yPos += 4 * rowHeight + 10;
     // ============ PARTIE BASSE DU TABLEAU - AVEC RECETTES FUSIONNÉES ============
     currentX = margin;
 

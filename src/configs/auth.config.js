/**
<<<<<<< HEAD
 * Configuration de l'API d'authentification pour l'application TxApp
 * Utilise l'API locale avec Prisma et Supabase
 */

// URL de base de l'API - utilise le serveur local en développement
export const JWT_HOST_API = import.meta.env.VITE_API_BASE_URL || "http://localhost:3001/api";

// Configuration JWT
export const JWT_SECRET = import.meta.env.VITE_JWT_SECRET || "your-jwt-secret-key";
export const JWT_EXPIRES_IN = "24h";

// Configuration de session
export const TOKEN_STORAGE_KEY = "authToken";
export const REFRESH_TOKEN_STORAGE_KEY = "refreshToken";

// Types d'utilisateurs autorisés
export const USER_TYPES = {
  ADMIN: "admin",
  CHAUFFEUR: "chauffeur",
  MANAGER: "manager",
  CLIENT: "client"
};

// Permissions par type d'utilisateur
export const USER_PERMISSIONS = {
  [USER_TYPES.ADMIN]: ["read", "write", "delete", "manage_users"],
  [USER_TYPES.MANAGER]: ["read", "write", "manage_routes"],
  [USER_TYPES.CHAUFFEUR]: ["read", "update_profile", "view_routes"],
  [USER_TYPES.CLIENT]: ["read", "view_orders"]
};
=======
 * Configuration pour l'API d'authentification avec Hono/Cloudflare Workers
**/

// URL de base pour l'API locale (development)
export const JWT_HOST_API = "http://localhost:8787/api";

// Pour la production, utilisez l'URL de votre worker Cloudflare
// export const JWT_HOST_API = "https://your-worker.your-subdomain.workers.dev/api";
>>>>>>> 0f9abf58
<|MERGE_RESOLUTION|>--- conflicted
+++ resolved
@@ -1,42 +1,6 @@
 /**
-<<<<<<< HEAD
- * Configuration de l'API d'authentification pour l'application TxApp
- * Utilise l'API locale avec Prisma et Supabase
- */
-
-// URL de base de l'API - utilise le serveur local en développement
-export const JWT_HOST_API = import.meta.env.VITE_API_BASE_URL || "http://localhost:3001/api";
-
-// Configuration JWT
-export const JWT_SECRET = import.meta.env.VITE_JWT_SECRET || "your-jwt-secret-key";
-export const JWT_EXPIRES_IN = "24h";
-
-// Configuration de session
-export const TOKEN_STORAGE_KEY = "authToken";
-export const REFRESH_TOKEN_STORAGE_KEY = "refreshToken";
-
-// Types d'utilisateurs autorisés
-export const USER_TYPES = {
-  ADMIN: "admin",
-  CHAUFFEUR: "chauffeur",
-  MANAGER: "manager",
-  CLIENT: "client"
-};
-
-// Permissions par type d'utilisateur
-export const USER_PERMISSIONS = {
-  [USER_TYPES.ADMIN]: ["read", "write", "delete", "manage_users"],
-  [USER_TYPES.MANAGER]: ["read", "write", "manage_routes"],
-  [USER_TYPES.CHAUFFEUR]: ["read", "update_profile", "view_routes"],
-  [USER_TYPES.CLIENT]: ["read", "view_orders"]
-};
-=======
- * Configuration pour l'API d'authentification avec Hono/Cloudflare Workers
+ * This is simple JWT API for testing purposes.
+ * https://github.com/pinia-studio/jwt-api-node
 **/
 
-// URL de base pour l'API locale (development)
-export const JWT_HOST_API = "http://localhost:8787/api";
-
-// Pour la production, utilisez l'URL de votre worker Cloudflare
-// export const JWT_HOST_API = "https://your-worker.your-subdomain.workers.dev/api";
->>>>>>> 0f9abf58
+export const JWT_HOST_API = "https://jwt-api-node.vercel.app";